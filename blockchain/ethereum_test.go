package blockchain_test

import (
	"context"
	"math"
	"math/big"
	"testing"
	"time"

	"github.com/MadBase/MadNet/blockchain"
	"github.com/MadBase/MadNet/blockchain/dkg/dtest"
	"github.com/MadBase/MadNet/blockchain/interfaces"
	"github.com/MadBase/MadNet/logging"
	"github.com/sirupsen/logrus"
	"github.com/stretchr/testify/assert"
)

func setupEthereum(t *testing.T, n int) interfaces.Ethereum {
	logging.GetLogger("ethereum").SetLevel(logrus.InfoLevel)

<<<<<<< HEAD
	privKeys := etest.SetupPrivateKeys(n)
	eth, err := blockchain.NewEthereumSimulator(
		privKeys,
		1,
		time.Second*2,
		time.Second*5,
		0,
		big.NewInt(math.MaxInt64),
		50,
		math.MaxInt64,
		5*time.Second,
		30*time.Second)
	assert.Nil(t, err)
=======
	ecdsaPrivateKeys, _ := dtest.InitializePrivateKeysAndAccounts(n)
	eth := dtest.ConnectSimulatorEndpoint(t, ecdsaPrivateKeys, 1000*time.Millisecond)
	assert.NotNil(t, eth)
>>>>>>> 8a76bde2

	acct := eth.GetDefaultAccount()
	assert.Nil(t, eth.UnlockAccount(acct))

	return eth
}

func TestAccountsFound(t *testing.T) {
	eth := setupEthereum(t, 4)
	defer eth.Close()

	accountList := eth.GetKnownAccounts()

	for _, acct := range accountList {

		err := eth.UnlockAccount(acct)
		assert.Nilf(t, err, "Not able to unlock account: %v", acct.Address)

		_, err = eth.GetAccountKeys(acct.Address)
		assert.Nilf(t, err, "Not able to get keys for account: %v", acct.Address)
	}

}

func TestHardhatNode(t *testing.T) {
	privateKeys, _ := dtest.InitializePrivateKeysAndAccounts(4)

	eth, err := blockchain.NewEthereumSimulator(
		privateKeys,
		6,
		10*time.Second,
		30*time.Second,
		0,
		big.NewInt(math.MaxInt64))
	defer func() {
		err := eth.Close()
		if err != nil {
			t.Fatalf("error closing eth: %v", err)
		}
	}()

	assert.Nil(t, err, "Failed to build Ethereum endpoint...")

	ctx, cancel := context.WithCancel(context.Background())
	defer cancel()

	// Unlock the default account and use it to deploy contracts
	deployAccount := eth.GetDefaultAccount()
	err = eth.UnlockAccount(deployAccount)
	assert.Nil(t, err, "Failed to unlock default account")

	t.Logf("deploy account: %v", deployAccount.Address.String())

	err = dtest.StartHardHatNode(eth)
	if err != nil {
		t.Fatalf("error starting hardhat node: %v", err)
	}

	t.Logf("waiting on hardhat node to start...")

	err = dtest.WaitForHardHatNode(ctx)
	if err != nil {
		t.Fatalf("error: %v", err)
	}

	t.Logf("done testing")
}<|MERGE_RESOLUTION|>--- conflicted
+++ resolved
@@ -18,25 +18,9 @@
 func setupEthereum(t *testing.T, n int) interfaces.Ethereum {
 	logging.GetLogger("ethereum").SetLevel(logrus.InfoLevel)
 
-<<<<<<< HEAD
-	privKeys := etest.SetupPrivateKeys(n)
-	eth, err := blockchain.NewEthereumSimulator(
-		privKeys,
-		1,
-		time.Second*2,
-		time.Second*5,
-		0,
-		big.NewInt(math.MaxInt64),
-		50,
-		math.MaxInt64,
-		5*time.Second,
-		30*time.Second)
-	assert.Nil(t, err)
-=======
 	ecdsaPrivateKeys, _ := dtest.InitializePrivateKeysAndAccounts(n)
 	eth := dtest.ConnectSimulatorEndpoint(t, ecdsaPrivateKeys, 1000*time.Millisecond)
 	assert.NotNil(t, eth)
->>>>>>> 8a76bde2
 
 	acct := eth.GetDefaultAccount()
 	assert.Nil(t, eth.UnlockAccount(acct))
@@ -70,7 +54,11 @@
 		10*time.Second,
 		30*time.Second,
 		0,
-		big.NewInt(math.MaxInt64))
+		big.NewInt(math.MaxInt64),
+		50,
+		math.MaxInt64,
+		5*time.Second,
+		30*time.Second)
 	defer func() {
 		err := eth.Close()
 		if err != nil {
