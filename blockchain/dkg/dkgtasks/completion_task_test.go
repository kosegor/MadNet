package dkgtasks_test

import (
	"context"
	"testing"
	"time"

	"github.com/MadBase/MadNet/blockchain/dkg/dkgevents"
	"github.com/MadBase/MadNet/blockchain/dkg/dkgtasks"
	"github.com/MadBase/MadNet/blockchain/dkg/dtest"
	"github.com/MadBase/MadNet/blockchain/objects"
	"github.com/MadBase/MadNet/logging"
	"github.com/sirupsen/logrus"
	"github.com/stretchr/testify/assert"
)

// We complete everything correctly, happy path
func TestCompletionAllGood(t *testing.T) {
	n := 4
	suite := StartFromMPKSubmissionPhase(t, n, 100)
	defer suite.eth.Close()
	ctx := context.Background()
	eth := suite.eth
	dkgStates := suite.dkgStates
	logger := logging.GetLogger("test").WithField("Validator", "")

	// Do GPKj Submission task
	for idx := 0; idx < n; idx++ {
		state := dkgStates[idx]

		err := suite.gpkjSubmissionTasks[idx].Initialize(ctx, logger, eth, state)
		assert.Nil(t, err)
		err = suite.gpkjSubmissionTasks[idx].DoWork(ctx, logger, eth)
		assert.Nil(t, err)

		eth.Commit()
		assert.True(t, suite.gpkjSubmissionTasks[idx].Success)
	}

	height, err := suite.eth.GetCurrentHeight(ctx)
	assert.Nil(t, err)

	disputeGPKjTasks := make([]*dkgtasks.DisputeGPKjTask, n)
	completionTasks := make([]*dkgtasks.CompletionTask, n)
	var completionStart uint64
	for idx := 0; idx < n; idx++ {
		state := dkgStates[idx]
		disputeGPKjTask, _, _, completionTask, start, _ := dkgevents.UpdateStateOnGPKJSubmissionComplete(state, logger, height)
		disputeGPKjTasks[idx] = disputeGPKjTask
		completionTasks[idx] = completionTask
		completionStart = start
	}

	// Advance to Completion phase
	advanceTo(t, eth, completionStart)

	for idx := 0; idx < n; idx++ {
		state := dkgStates[idx]

		err := completionTasks[idx].Initialize(ctx, logger, eth, state)
		assert.Nil(t, err)
		amILeading := completionTasks[idx].AmILeading(ctx, eth, logger)
		err = completionTasks[idx].DoWork(ctx, logger, eth)
		if amILeading {
			assert.Nil(t, err)
			assert.True(t, completionTasks[idx].Success)
		} else {
			if completionTasks[idx].ShouldRetry(ctx, logger, eth) {
				assert.NotNil(t, err)
				assert.False(t, completionTasks[idx].Success)
			} else {
				assert.Nil(t, err)
				assert.True(t, completionTasks[idx].Success)
			}

		}
	}
}

func TestCompletion_StartFromCompletion(t *testing.T) {
	n := 4
	suite := StartFromCompletion(t, n, 100)
	defer suite.eth.Close()
	ctx := context.Background()
	eth := suite.eth
	dkgStates := suite.dkgStates
	logger := logging.GetLogger("test").WithField("Validator", "k")

	// Do Completion task
	var hasLeader bool
	for idx := 0; idx < n; idx++ {
		state := dkgStates[idx]
		task := suite.completionTasks[idx]

		err := task.Initialize(ctx, logger, eth, state)
		assert.Nil(t, err)
		amILeading := task.AmILeading(ctx, eth, logger)

		if amILeading {
			hasLeader = true
			err = task.DoWork(ctx, logger, eth)
			eth.Commit()
			assert.Nil(t, err)
			assert.False(t, task.ShouldRetry(ctx, logger, eth))
			assert.True(t, task.Success)
		}
	}

	assert.True(t, hasLeader)
	assert.False(t, suite.completionTasks[0].ShouldRetry(ctx, logger, eth))

	phase, err := suite.eth.Contracts().Ethdkg().GetETHDKGPhase(eth.GetCallOpts(ctx, suite.eth.GetDefaultAccount()))
	assert.Nil(t, err)
	assert.Equal(t, uint8(objects.Completion), phase)

	// event
	for j := 0; j < n; j++ {
		// simulate receiving ValidatorSetCompleted event for all participants
		suite.dkgStates[j].OnCompletion()
		assert.Equal(t, suite.dkgStates[j].Phase, objects.Completion)
	}
}

// We begin by submitting invalid information.
// This test is meant to raise an error resulting from an invalid argument
// for the Ethereum interface.
func TestCompletionBad1(t *testing.T) {
	n := 4
	ecdsaPrivateKeys, _ := dtest.InitializePrivateKeysAndAccounts(n)
	logger := logging.GetLogger("ethereum")
	logger.SetLevel(logrus.DebugLevel)
<<<<<<< HEAD
	eth := ConnectSimulatorEndpoint(t, ecdsaPrivateKeys, 333*time.Millisecond)
=======
	eth := dtest.ConnectSimulatorEndpoint(t, ecdsaPrivateKeys, 333*time.Millisecond)
>>>>>>> 8a76bde2
	defer eth.Close()

	acct := eth.GetKnownAccounts()[0]

	ctx, cancel := context.WithCancel(context.Background())
	defer cancel()

	// Create a task to share distribution and make sure it succeeds
	state := objects.NewDkgState(acct)
	task := dkgtasks.NewCompletionTask(state, 1, 100)
	log := logger.WithField("TaskID", "foo")

	err := task.Initialize(ctx, log, eth, nil)
	assert.NotNil(t, err)
}

// We test to ensure that everything behaves correctly.
func TestCompletionBad2(t *testing.T) {
	n := 4
	ecdsaPrivateKeys, _ := dtest.InitializePrivateKeysAndAccounts(n)
	logger := logging.GetLogger("ethereum")
	logger.SetLevel(logrus.DebugLevel)
<<<<<<< HEAD
	eth := ConnectSimulatorEndpoint(t, ecdsaPrivateKeys, 333*time.Millisecond)
=======
	eth := dtest.ConnectSimulatorEndpoint(t, ecdsaPrivateKeys, 333*time.Millisecond)
>>>>>>> 8a76bde2
	defer eth.Close()

	acct := eth.GetKnownAccounts()[0]

	ctx, cancel := context.WithCancel(context.Background())
	defer cancel()

	// Do bad Completion task
	state := objects.NewDkgState(acct)
	log := logger.WithField("TaskID", "foo")
	task := dkgtasks.NewCompletionTask(state, 1, 100)
	err := task.Initialize(ctx, log, eth, state)
	if err == nil {
		t.Fatal("Should have raised error")
	}
}

// We complete everything correctly, but we do not complete in time
func TestCompletionBad3(t *testing.T) {
	n := 4
	suite := StartFromMPKSubmissionPhase(t, n, 100)
	defer suite.eth.Close()
	ctx := context.Background()
	eth := suite.eth
	dkgStates := suite.dkgStates
	logger := logging.GetLogger("test").WithField("Validator", "")

	// Do GPKj Submission task
	tasks := suite.gpkjSubmissionTasks
	for idx := 0; idx < n; idx++ {
		state := dkgStates[idx]

		err := tasks[idx].Initialize(ctx, logger, eth, state)
		assert.Nil(t, err)
		err = tasks[idx].DoWork(ctx, logger, eth)
		assert.Nil(t, err)

		eth.Commit()
		assert.True(t, tasks[idx].Success)
	}

	height, err := suite.eth.GetCurrentHeight(ctx)
	assert.Nil(t, err)
	completionTasks := make([]*dkgtasks.CompletionTask, n)
	var completionStart, completionEnd uint64
	for idx := 0; idx < n; idx++ {
		state := dkgStates[idx]
		_, _, _, completionTask, start, end := dkgevents.UpdateStateOnGPKJSubmissionComplete(state, logger, height)
		completionTasks[idx] = completionTask
		completionStart = start
		completionEnd = end
	}

	// Advance to Completion phase
	advanceTo(t, eth, completionStart)

	// Advance to end of Completion phase
	advanceTo(t, eth, completionEnd)
	eth.Commit()

	// Do bad Completion task; this should fail because we are past
	state := dkgStates[0]

	err = completionTasks[0].Initialize(ctx, logger, eth, state)
	if err != nil {
		t.Fatal(err)
	}
	err = completionTasks[0].DoWork(ctx, logger, eth)
	if err == nil {
		t.Fatal("Should have raised error")
	}
}

func TestCompletion_ShouldRetry_returnsFalse(t *testing.T) {
	n := 4
	suite := StartFromCompletion(t, n, 100)
	defer suite.eth.Close()
	ctx := context.Background()
	eth := suite.eth
	dkgStates := suite.dkgStates
	logger := logging.GetLogger("test").WithField("Validator", "")

	// Do Completion task
	tasks := suite.completionTasks
	var hadLeaders bool
	for idx := 0; idx < n; idx++ {
		state := dkgStates[idx]

		err := tasks[idx].Initialize(ctx, logger, eth, state)
		assert.Nil(t, err)
		amILeading := tasks[idx].AmILeading(ctx, eth, logger)

		if amILeading {
			hadLeaders = true
			// only perform ETHDKG completion if validator is leading
			assert.True(t, tasks[idx].ShouldRetry(ctx, logger, eth))
			err = tasks[idx].DoWork(ctx, logger, eth)
			assert.Nil(t, err)
			assert.False(t, tasks[idx].ShouldRetry(ctx, logger, eth))
		}
	}

	assert.True(t, hadLeaders)

<<<<<<< HEAD
	eth.Commit()
	shouldRetry := completionTasks[0].ShouldRetry(ctx, logger, eth)
	assert.False(t, shouldRetry)
=======
	// any task is able to tell if ETHDKG still needs completion
	// if for any reason no validator lead the process,
	// then all tasks will have ShouldRetry() returning true
	assert.False(t, tasks[0].ShouldRetry(ctx, logger, eth))
>>>>>>> 8a76bde2
}

func TestCompletion_ShouldRetry_returnsTrue(t *testing.T) {
	n := 4
	suite := StartFromMPKSubmissionPhase(t, n, 100)
	defer suite.eth.Close()
	ctx := context.Background()
	eth := suite.eth
	dkgStates := suite.dkgStates
	logger := logging.GetLogger("test").WithField("Validator", "")

	// Do GPKj Submission task
	for idx := 0; idx < n; idx++ {
		state := dkgStates[idx]

		err := suite.gpkjSubmissionTasks[idx].Initialize(ctx, logger, eth, state)
		assert.Nil(t, err)
		err = suite.gpkjSubmissionTasks[idx].DoWork(ctx, logger, eth)
		assert.Nil(t, err)

		eth.Commit()
		assert.True(t, suite.gpkjSubmissionTasks[idx].Success)
	}

	height, err := suite.eth.GetCurrentHeight(ctx)
	assert.Nil(t, err)

	disputeGPKjTasks := make([]*dkgtasks.DisputeGPKjTask, n)
	completionTasks := make([]*dkgtasks.CompletionTask, n)
	var completionStart uint64
	for idx := 0; idx < n; idx++ {
		state := dkgStates[idx]
		disputeGPKjTask, _, _, completionTask, start, _ := dkgevents.UpdateStateOnGPKJSubmissionComplete(state, logger, height)
		disputeGPKjTasks[idx] = disputeGPKjTask
		completionTasks[idx] = completionTask
		completionStart = start
	}

	// Advance to Completion phase
	advanceTo(t, eth, completionStart)
	eth.Commit()

	// Do bad Completion task; this should fail because we are past
	state := dkgStates[0]

	err = completionTasks[0].Initialize(ctx, logger, eth, state)
	assert.Nil(t, err)

	shouldRetry := completionTasks[0].ShouldRetry(ctx, logger, eth)
	assert.True(t, shouldRetry)
}<|MERGE_RESOLUTION|>--- conflicted
+++ resolved
@@ -129,11 +129,7 @@
 	ecdsaPrivateKeys, _ := dtest.InitializePrivateKeysAndAccounts(n)
 	logger := logging.GetLogger("ethereum")
 	logger.SetLevel(logrus.DebugLevel)
-<<<<<<< HEAD
-	eth := ConnectSimulatorEndpoint(t, ecdsaPrivateKeys, 333*time.Millisecond)
-=======
 	eth := dtest.ConnectSimulatorEndpoint(t, ecdsaPrivateKeys, 333*time.Millisecond)
->>>>>>> 8a76bde2
 	defer eth.Close()
 
 	acct := eth.GetKnownAccounts()[0]
@@ -156,11 +152,7 @@
 	ecdsaPrivateKeys, _ := dtest.InitializePrivateKeysAndAccounts(n)
 	logger := logging.GetLogger("ethereum")
 	logger.SetLevel(logrus.DebugLevel)
-<<<<<<< HEAD
-	eth := ConnectSimulatorEndpoint(t, ecdsaPrivateKeys, 333*time.Millisecond)
-=======
 	eth := dtest.ConnectSimulatorEndpoint(t, ecdsaPrivateKeys, 333*time.Millisecond)
->>>>>>> 8a76bde2
 	defer eth.Close()
 
 	acct := eth.GetKnownAccounts()[0]
@@ -265,16 +257,10 @@
 
 	assert.True(t, hadLeaders)
 
-<<<<<<< HEAD
-	eth.Commit()
-	shouldRetry := completionTasks[0].ShouldRetry(ctx, logger, eth)
-	assert.False(t, shouldRetry)
-=======
 	// any task is able to tell if ETHDKG still needs completion
 	// if for any reason no validator lead the process,
 	// then all tasks will have ShouldRetry() returning true
 	assert.False(t, tasks[0].ShouldRetry(ctx, logger, eth))
->>>>>>> 8a76bde2
 }
 
 func TestCompletion_ShouldRetry_returnsTrue(t *testing.T) {
