package dkgtasks

import (
	"context"
	"errors"
	"fmt"
<<<<<<< HEAD
=======
	"math/big"

>>>>>>> 8a76bde2
	"github.com/MadBase/MadNet/blockchain/dkg"
	"github.com/MadBase/MadNet/blockchain/interfaces"
	"github.com/MadBase/MadNet/blockchain/objects"
	"github.com/MadBase/MadNet/constants"
	"github.com/ethereum/go-ethereum/common"
	"github.com/sirupsen/logrus"
	"math/big"
)

// CompletionTask contains required state for safely performing a registration
type CompletionTask struct {
<<<<<<< HEAD
	*ExecutionData
=======
	Start          uint64
	End            uint64
	State          *objects.DkgState
	Success        bool
	StartBlockHash common.Hash
>>>>>>> 8a76bde2
}

// asserting that CompletionTask struct implements interface interfaces.Task
var _ interfaces.Task = &CompletionTask{}

// NewCompletionTask creates a background task that attempts to call Complete on ethdkg
func NewCompletionTask(state *objects.DkgState, start uint64, end uint64) *CompletionTask {
	return &CompletionTask{
		ExecutionData: NewDkgTask(state, start, end),
	}
}

// Initialize prepares for work to be done in the Completion phase
func (t *CompletionTask) Initialize(ctx context.Context, logger *logrus.Entry, eth interfaces.Ethereum, state interface{}) error {
	t.State.Lock()
	defer t.State.Unlock()

	logger.WithField("StateLocation", fmt.Sprintf("%p", t.State)).Info("CompletionTask Initialize()...")

	if t.State.Phase != objects.DisputeGPKJSubmission {
		return fmt.Errorf("%w because it's not in DisputeGPKJSubmission phase", objects.ErrCanNotContinue)
	}

	// setup leader election
	block, err := eth.GetGethClient().BlockByNumber(ctx, big.NewInt(int64(t.Start)))
	if err != nil {
		return fmt.Errorf("CompletionTask.Initialize(): error getting block by number: %v", err)
	}

	logger.Infof("block hash: %v\n", block.Hash())
	t.StartBlockHash.SetBytes(block.Hash().Bytes())

	return nil
}

// DoWork is the first attempt
func (t *CompletionTask) DoWork(ctx context.Context, logger *logrus.Entry, eth interfaces.Ethereum) error {
	return t.doTask(ctx, logger, eth)
}

// DoRetry is all subsequent attempts
func (t *CompletionTask) DoRetry(ctx context.Context, logger *logrus.Entry, eth interfaces.Ethereum) error {
	return t.doTask(ctx, logger, eth)
}

func (t *CompletionTask) doTask(ctx context.Context, logger *logrus.Entry, eth interfaces.Ethereum) error {

	t.State.Lock()
	defer t.State.Unlock()

	logger.Info("CompletionTask doTask()")

	if t.isTaskCompleted(ctx, eth) {
		t.Success = true
		return nil
	}

	// submit if I'm a leader for this task
	if !t.AmILeading(ctx, eth, logger) {
		return errors.New("not leading Completion yet")
	}

	// Setup
	c := eth.Contracts()
	txnOpts, err := eth.GetTransactionOpts(ctx, t.State.Account)
	if err != nil {
		return dkg.LogReturnErrorf(logger, "getting txn opts failed: %v", err)
	}

	// If the TxOpts exists, meaning the Tx replacement timeout was reached,
	// we increase the Gas to have priority for the next blocks
	if t.TxOpts != nil && t.TxOpts.Nonce != nil {
		logger.Info("txnOpts Replaced")
		txnOpts.Nonce = t.TxOpts.Nonce
		txnOpts.GasFeeCap = t.TxOpts.GasFeeCap
		txnOpts.GasTipCap = t.TxOpts.GasTipCap
	}

	// Register
	txn, err := c.Ethdkg().Complete(txnOpts)
	if err != nil {
		return dkg.LogReturnErrorf(logger, "completion failed: %v", err)
	}

	t.TxOpts.TxHashes = append(t.TxOpts.TxHashes, txn.Hash())
	t.TxOpts.GasFeeCap = txn.GasFeeCap()
	t.TxOpts.GasTipCap = txn.GasTipCap()
	t.TxOpts.Nonce = big.NewInt(int64(txn.Nonce()))

	logger.WithFields(logrus.Fields{
		"GasFeeCap": t.TxOpts.GasFeeCap,
		"GasTipCap": t.TxOpts.GasTipCap,
		"Nonce":     t.TxOpts.Nonce,
	}).Info("complete fees")

	logger.Info("CompletionTask sent completed call")

	// Queue transaction
	eth.Queue().QueueTransaction(ctx, txn)

	logger.Info("CompletionTask complete!")
	t.Success = true

	return nil
}

// ShouldRetry checks if it makes sense to try again
// Predicates:
// -- we haven't passed the last block
// -- the registration open hasn't moved, i.e. ETHDKG has not restarted
func (t *CompletionTask) ShouldRetry(ctx context.Context, logger *logrus.Entry, eth interfaces.Ethereum) bool {

	t.State.Lock()
	defer t.State.Unlock()

	logger.Info("CompletionTask ShouldRetry()")

	generalRetry := GeneralTaskShouldRetry(ctx, logger, eth, t.Start, t.End)
	if !generalRetry {
		return false
	}

	if t.isTaskCompleted(ctx, eth) {
		logger.WithFields(logrus.Fields{
			"t.State.Phase":      t.State.Phase,
			"t.State.PhaseStart": t.State.PhaseStart,
		}).Info("CompletionTask ShouldRetry - will not retry because it's done")
		return false
	}

	logger.Info("CompletionTask ShouldRetry() will retry")

	return true
}

// DoDone creates a log entry saying task is complete
func (t *CompletionTask) DoDone(logger *logrus.Entry) {
	t.State.Lock()
	defer t.State.Unlock()

	logger.WithField("Success", t.Success).Infof("CompletionTask done")
}

func (t *CompletionTask) GetExecutionData() interface{} {
	return t.ExecutionData
}

func (t *CompletionTask) isTaskCompleted(ctx context.Context, eth interfaces.Ethereum) bool {
	c := eth.Contracts()
	phase, err := c.Ethdkg().GetETHDKGPhase(eth.GetCallOpts(ctx, t.State.Account))
	if err != nil {
		return false
	}

	return phase == uint8(objects.Completion)
}

func (t *CompletionTask) AmILeading(ctx context.Context, eth interfaces.Ethereum, logger *logrus.Entry) bool {
	// check if I'm a leader for this task
	currentHeight, err := eth.GetCurrentHeight(ctx)
	if err != nil {
		return false
	}

	blocksSinceDesperation := int(currentHeight) - int(t.Start) - constants.ETHDKGDesperationDelay
	amILeading := dkg.AmILeading(t.State.NumberOfValidators, t.State.Index-1, blocksSinceDesperation, t.StartBlockHash.Bytes(), logger)

	logger.WithFields(logrus.Fields{
		"currentHeight":                    currentHeight,
		"t.Start":                          t.Start,
		"constants.ETHDKGDesperationDelay": constants.ETHDKGDesperationDelay,
		"blocksSinceDesperation":           blocksSinceDesperation,
		"amILeading":                       amILeading,
	}).Infof("dkg.AmILeading")

	return amILeading
}<|MERGE_RESOLUTION|>--- conflicted
+++ resolved
@@ -4,31 +4,17 @@
 	"context"
 	"errors"
 	"fmt"
-<<<<<<< HEAD
-=======
-	"math/big"
-
->>>>>>> 8a76bde2
 	"github.com/MadBase/MadNet/blockchain/dkg"
 	"github.com/MadBase/MadNet/blockchain/interfaces"
 	"github.com/MadBase/MadNet/blockchain/objects"
 	"github.com/MadBase/MadNet/constants"
-	"github.com/ethereum/go-ethereum/common"
 	"github.com/sirupsen/logrus"
 	"math/big"
 )
 
 // CompletionTask contains required state for safely performing a registration
 type CompletionTask struct {
-<<<<<<< HEAD
 	*ExecutionData
-=======
-	Start          uint64
-	End            uint64
-	State          *objects.DkgState
-	Success        bool
-	StartBlockHash common.Hash
->>>>>>> 8a76bde2
 }
 
 // asserting that CompletionTask struct implements interface interfaces.Task
