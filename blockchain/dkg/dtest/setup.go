--- conflicted
+++ resolved
@@ -5,10 +5,6 @@
 	"bytes"
 	"context"
 	"crypto/ecdsa"
-<<<<<<< HEAD
-	"github.com/ethereum/go-ethereum/accounts"
-	"math/big"
-=======
 	"encoding/json"
 	"fmt"
 	"io"
@@ -31,7 +27,6 @@
 	"github.com/ethereum/go-ethereum/common"
 	"github.com/ethereum/go-ethereum/core/types"
 	"github.com/stretchr/testify/assert"
->>>>>>> 8a76bde2
 
 	"github.com/MadBase/MadNet/blockchain"
 	dkgMath "github.com/MadBase/MadNet/blockchain/dkg/math"
@@ -401,7 +396,11 @@
 		10*time.Second,
 		30*time.Second,
 		0,
-		big.NewInt(math.MaxInt64))
+		big.NewInt(math.MaxInt64),
+		50,
+		math.MaxInt64,
+		5*time.Second,
+		30*time.Second)
 
 	assert.Nil(t, err, "Failed to build Ethereum endpoint...")
 	// assert.True(t, eth.IsEthereumAccessible(), "Web3 endpoint is not available.")
@@ -429,16 +428,6 @@
 		eth.Close()
 		t.Fatalf("error: %v", err)
 	}
-
-	// Mine a block once a second
-	// if blockInterval > 1*time.Millisecond {
-	// 	go func() {
-	// 		for {
-	// 			time.Sleep(blockInterval)
-	// 			eth.Commit()
-	// 		}
-	// 	}()
-	// }
 
 	t.Logf("deploying contracts..")
 
