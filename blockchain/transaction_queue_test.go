--- conflicted
+++ resolved
@@ -10,26 +10,7 @@
 	"github.com/stretchr/testify/assert"
 )
 
-<<<<<<< HEAD
-func ConnectSimulator(t *testing.T, numberAccounts int, mineInterval time.Duration) interfaces.Ethereum {
-	privKeys := etest.SetupPrivateKeys(numberAccounts)
-	eth, err := blockchain.NewEthereumSimulator(
-		privKeys,
-		1,
-		time.Second*2,
-		time.Second*5,
-		0,
-		big.NewInt(math.MaxInt64),
-		50,
-		math.MaxInt64,
-		5*time.Second,
-		30*time.Second)
-	assert.Nil(t, err, "Failed to build Ethereum endpoint...")
-	assert.True(t, eth.IsEthereumAccessible(), "Web3 endpoint is not available.")
-=======
 func TestTransferFunds(t *testing.T) {
->>>>>>> 8a76bde2
-
 	n := 4
 	ecdsaPrivateKeys, _ := dtest.InitializePrivateKeysAndAccounts(n)
 	eth := dtest.ConnectSimulatorEndpoint(t, ecdsaPrivateKeys, 100*time.Millisecond)
