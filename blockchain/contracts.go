--- conflicted
+++ resolved
@@ -64,17 +64,8 @@
 
 		// Just a help for looking up other contracts
 		lookup := func(name string) (common.Address, error) {
-<<<<<<< HEAD
-			bName := []byte(name)
-			bName = append(bName, make([]byte, 32)...)
-			bName = bName[0:32]
-			bName32 := common.Hash{}
-			copy(bName32[:], bName)
-			addr, err := contractFactory.Lookup(eth.GetCallOpts(ctx, eth.defaultAccount), bName32)
-=======
 			salt := StringToBytes32(name)
 			addr, err := contractFactory.Lookup(eth.GetCallOpts(ctx, eth.defaultAccount), salt)
->>>>>>> 584c4d19
 			if err != nil {
 				logger.Errorf("Failed lookup of \"%v\": %v", name, err)
 			} else {
