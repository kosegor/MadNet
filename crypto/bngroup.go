package crypto

import (
	"math/big"

	"github.com/MadBase/MadNet/constants"
	bn256 "github.com/MadBase/MadNet/crypto/bn256/cloudflare"
	"github.com/MadBase/MadNet/logging"
)

// BNGroupSigner creates cryptographic signatures using the bn256 curve.
type BNGroupSigner struct {
	privk     *big.Int
	pubk      *bn256.G2
	groupPubk *bn256.G2
}

// SetPrivk sets the private key of the BNGroupSigner.
func (bns *BNGroupSigner) SetPrivk(privk []byte) error {
	if bns == nil {
		return ErrInvalid
	}
	bns.privk = new(big.Int).SetBytes(privk)
	bns.privk.Mod(bns.privk, bn256.Order)
	bns.pubk = new(bn256.G2).ScalarBaseMult(bns.privk)
	return nil
}

// SetGroupPubk will set the public key of the entire group;
// this is also called the master public key.
func (bns *BNGroupSigner) SetGroupPubk(groupPubk []byte) error {
	if bns == nil {
		return ErrInvalid
	}
	pubkpoint := new(bn256.G2)
	_, err := pubkpoint.Unmarshal(groupPubk)
	if err != nil {
		return err
	}
	bns.groupPubk = pubkpoint
	return nil
}

// VerifyGroupShares checks groupShares to ensure that it can be used as
// a valid ordering of the validators to correctly compute valid
// group signatures.
//
// We first check to make sure that each public key is a valid element of
// bn256.G2. From there, we also check to make sure that the byte slice did
// not appear in a previous position; to do this, we use a hash map.
func (bns *BNGroupSigner) VerifyGroupShares(groupShares [][]byte) error {
	var keyArr [constants.CurveBN256EthPubkeyLen]byte
	pubk := new(bn256.G2)
	kmap := make(map[[constants.CurveBN256EthPubkeyLen]byte]bool)
	for k := 0; k < len(groupShares); k++ {
		sliceK := groupShares[k]
		// Ensure public keys are valid
		_, err := pubk.Unmarshal(sliceK)
		if err != nil {
			return err
		}
		copy(keyArr[:], sliceK)
		// Ensure no repeated public keys
		if !kmap[keyArr] {
			kmap[keyArr] = true
		} else {
			return ErrInvalidPubkeyShares
		}
	}
	return nil
}

// PubkeyShare returns the marshalled public key of the BNGroupSigner
func (bns *BNGroupSigner) PubkeyShare() ([]byte, error) {
	if bns == nil || bns.privk == nil {
		return nil, ErrPrivkNotSet
	}
	return bns.pubk.Marshal(), nil
}

// PubkeyGroup returns the marshalled public key of the group
// (master public key).
func (bns *BNGroupSigner) PubkeyGroup() ([]byte, error) {
	if bns == nil || bns.groupPubk == nil {
		return nil, ErrPubkeyGroupNotSet
	}
	return bns.groupPubk.Marshal(), nil
}

// Sign will generate a signature for msg using the private key of the
// BNGroupSigner; this signature can be aggregated to form a valid
// group signature.
func (bns *BNGroupSigner) Sign(msg []byte) ([]byte, error) {
<<<<<<< HEAD
	logging.GetLogger("test").Warnf("msg:%x bns:%+v p:%p", msg, bns, bn256.HashToG1)
=======
	if bns == nil {
		return nil, ErrInvalid
	}
>>>>>>> c836c513
	sigpoint, err := bn256.Sign(msg, bns.privk, bn256.HashToG1)
	if err != nil {
		return nil, err
	}
	return bn256.MarshalSignature(sigpoint, bns.pubk)
}

// Aggregate attempts to combine the slice of signatures in sigs into
// a group signature.
func (bns *BNGroupSigner) Aggregate(sigs [][]byte, groupShares [][]byte) ([]byte, error) {
	if bns == nil {
		return nil, ErrInvalid
	}
	err := bns.VerifyGroupShares(groupShares)
	if err != nil {
		return nil, err
	}
	if bns.groupPubk == nil {
		return nil, ErrPubkeyGroupNotSet
	}
	aggSig, err := bn256.AggregateMarshalledSignatures(sigs, groupShares, CalcThreshold(len(groupShares)))
	if err != nil {
		return nil, err
	}
	return bn256.MarshalSignature(aggSig, bns.groupPubk)
}

// BNGroupValidator is the object that performs cryptographic validation of
// BNGroupSigner signatures.
type BNGroupValidator struct {
}

// Validate will validate a BNGroupSigner signature or group signature for msg.
func (bnv *BNGroupValidator) Validate(msg []byte, sig []byte) ([]byte, error) {
	pubkey, signature, err := bn256.UnmarshalSignature(sig)
	if err != nil {
		return nil, err
	}
	ok, err := bn256.Verify(msg, signature, pubkey, bn256.HashToG1)
	if err != nil {
		return nil, err
	}
	if !ok {
		return nil, ErrInvalidSignature
	}
	pubkeyBytes := pubkey.Marshal()
	return pubkeyBytes, nil
}

// PubkeyFromSig returns the public key of the signer from the signature.
func (bnv *BNGroupValidator) PubkeyFromSig(sig []byte) ([]byte, error) {
	pubkey, _, err := bn256.UnmarshalSignature(sig)
	if err != nil {
		return nil, err
	}
	return pubkey.Marshal(), nil
}<|MERGE_RESOLUTION|>--- conflicted
+++ resolved
@@ -5,7 +5,6 @@
 
 	"github.com/MadBase/MadNet/constants"
 	bn256 "github.com/MadBase/MadNet/crypto/bn256/cloudflare"
-	"github.com/MadBase/MadNet/logging"
 )
 
 // BNGroupSigner creates cryptographic signatures using the bn256 curve.
@@ -91,13 +90,9 @@
 // BNGroupSigner; this signature can be aggregated to form a valid
 // group signature.
 func (bns *BNGroupSigner) Sign(msg []byte) ([]byte, error) {
-<<<<<<< HEAD
-	logging.GetLogger("test").Warnf("msg:%x bns:%+v p:%p", msg, bns, bn256.HashToG1)
-=======
 	if bns == nil {
 		return nil, ErrInvalid
 	}
->>>>>>> c836c513
 	sigpoint, err := bn256.Sign(msg, bns.privk, bn256.HashToG1)
 	if err != nil {
 		return nil, err
