import { SignerWithAddress } from "@nomiclabs/hardhat-ethers/dist/src/signer-with-address";
import {
  BigNumber,
  BigNumberish,
  BytesLike,
  Contract,
  ContractTransaction,
  Signer,
  Wallet,
} from "ethers";
import { isHexString } from "ethers/lib/utils";
import { ethers, network } from "hardhat";
import {
  AToken,
  ATokenBurnerMock,
  ATokenMinterMock,
  ETHDKG,
  Foundation,
  MadByte,
  MadnetFactory,
  MadToken,
  PublicStaking,
  Snapshots,
  SnapshotsMock,
<<<<<<< HEAD
  StakeNFT,
  StakeNFTLP,
  ValidatorNFT,
=======
  StakingPositionDescriptor,
>>>>>>> 8a76bde2
  ValidatorPool,
  ValidatorPoolMock,
  ValidatorStaking,
} from "../typechain-types";
import { ValidatorRawData } from "./ethdkg/setup";

export const PLACEHOLDER_ADDRESS = "0x0000000000000000000000000000000000000000";

export { assert, expect } from "./chai-setup";

export interface Snapshot {
  BClaims: string;
  GroupSignature: string;
  height: BigNumberish;
  validatorIndex: number;
}

export interface BaseFixture {
  factory: MadnetFactory;
  [key: string]: any;
}

export interface BaseTokensFixture extends BaseFixture {
  madToken: MadToken;
  madByte: MadByte;
  publicStaking: PublicStaking;
}

export interface Fixture extends BaseTokensFixture {
  validatorStaking: ValidatorStaking;
  validatorPool: ValidatorPool | ValidatorPoolMock;
  snapshots: Snapshots | SnapshotsMock;
  ethdkg: ETHDKG;
  stakingPositionDescriptor: StakingPositionDescriptor;
  namedSigners: SignerWithAddress[];
}

/**
 * Shuffles array in place. ES6 version
 * https://stackoverflow.com/questions/6274339/how-can-i-shuffle-an-array/6274381#6274381
 * @param {Array} a items An array containing the items.
 */
export function shuffle(a: ValidatorRawData[]) {
  for (let i = a.length - 1; i > 0; i--) {
    const j = Math.floor(Math.random() * (i + 1));
    [a[i], a[j]] = [a[j], a[i]];
  }
  return a;
}

export const mineBlocks = async (nBlocks: bigint) => {
  if (nBlocks > BigInt(0)) {
    await network.provider.send("hardhat_mine", [
      ethers.utils.hexValue(nBlocks),
    ]);
  }
};

export const getBlockByNumber = async () => {
  return await network.provider.send("eth_getBlockByNumber", [
    "pending",
    false,
  ]);
};

export const getPendingTransactions = async () => {
  return await network.provider.send("eth_pendingTransactions");
};

export const getValidatorEthAccount = async (
  validator: ValidatorRawData | string
): Promise<Signer> => {
  if (typeof validator === "string") {
    return ethers.getSigner(validator);
  } else {
    const balance = await ethers.provider.getBalance(validator.address);
    if (balance.eq(0)) {
      await (
        await ethers.getSigner("0x546F99F244b7B58B855330AE0E2BC1b30b41302F")
      ).sendTransaction({
        to: validator.address,
        value: ethers.utils.parseEther("10"),
      });
    }
    if (typeof validator.privateKey !== "undefined") {
      return new Wallet(validator.privateKey, ethers.provider);
    }
    return ethers.getSigner(validator.address);
  }
};

async function getContractAddressFromDeployedStaticEvent(
  tx: ContractTransaction
): Promise<string> {
  const eventSignature = "event DeployedStatic(address contractAddr)";
  const eventName = "DeployedStatic";
  return await getContractAddressFromEventLog(tx, eventSignature, eventName);
}

async function getContractAddressFromDeployedProxyEvent(
  tx: ContractTransaction
): Promise<string> {
  const eventSignature = "event DeployedProxy(address contractAddr)";
  const eventName = "DeployedProxy";
  return await getContractAddressFromEventLog(tx, eventSignature, eventName);
}

async function getContractAddressFromDeployedRawEvent(
  tx: ContractTransaction
): Promise<string> {
  const eventSignature = "event DeployedRaw(address contractAddr)";
  const eventName = "DeployedRaw";
  return await getContractAddressFromEventLog(tx, eventSignature, eventName);
}

async function getContractAddressFromEventLog(
  tx: ContractTransaction,
  eventSignature: string,
  eventName: string
): Promise<string> {
  const receipt = await ethers.provider.getTransactionReceipt(tx.hash);
  const intrface = new ethers.utils.Interface([eventSignature]);
  let result = "";
  for (const log of receipt.logs) {
    const topics = log.topics;
    const data = log.data;
    const topicHash = intrface.getEventTopic(intrface.getEvent(eventName));
    if (!isHexString(topics[0], 32) || topics[0].toLowerCase() !== topicHash) {
      continue;
    }
    result = intrface.decodeEventLog(eventName, data, topics).contractAddr;
  }
  if (result === "") {
    throw new Error(
      "Couldn't parse logs in the transaction!\nReceipt:\n" + receipt
    );
  }
  return result;
}

function getBytes32Salt(contractName: string) {
  return ethers.utils.formatBytes32String(contractName);
}

export const deployStaticWithFactory = async (
  factory: MadnetFactory,
  contractName: string,
  initCallData?: any[],
  constructorArgs?: any[]
): Promise<Contract> => {
  const _Contract = await ethers.getContractFactory(contractName);
  let contractTx;
  if (constructorArgs !== undefined) {
    contractTx = await factory.deployTemplate(
      _Contract.getDeployTransaction(...constructorArgs).data as BytesLike
    );
  } else {
    contractTx = await factory.deployTemplate(
      _Contract.getDeployTransaction().data as BytesLike
    );
  }
  let receipt = await ethers.provider.getTransactionReceipt(contractTx.hash);
  if (receipt.gasUsed.gt(10_000_000)) {
    throw new Error(
      `Contract deployment size:${receipt.gasUsed} is greater than 10 million`
    );
  }

  let initCallDataBin;
  try {
    initCallDataBin = _Contract.interface.encodeFunctionData(
      "initialize",
      initCallData
    );
  } catch (error) {
    console.log(
      `Warning couldnt get init call data for contract: ${contractName}`
    );
    console.log(error);
    initCallDataBin = "0x";
  }
  const tx = await factory.deployStatic(
    getBytes32Salt(contractName),
    initCallDataBin
  );
  receipt = await ethers.provider.getTransactionReceipt(tx.hash);
  if (receipt.gasUsed.gt(10_000_000)) {
    throw new Error(
      `Contract deployment size:${receipt.gasUsed} is greater than 10 million`
    );
  }

  return _Contract.attach(await getContractAddressFromDeployedStaticEvent(tx));
};

async function deployUpgradeableWithFactory(
  factory: MadnetFactory,
  contractName: string,
  salt?: string,
  initCallData?: any[],
  constructorArgs?: any[]
): Promise<Contract> {
  const _Contract = await ethers.getContractFactory(contractName);
  let deployCode: BytesLike;
  let contractTx;
  if (constructorArgs !== undefined) {
    contractTx = await factory.deployTemplate(
      (deployCode = _Contract.getDeployTransaction(...constructorArgs)
        .data as BytesLike)
    );
  } else {
    contractTx = await factory.deployTemplate(
      (deployCode = _Contract.getDeployTransaction().data as BytesLike)
    );
  }
  let receipt = await ethers.provider.getTransactionReceipt(contractTx.hash);
  if (receipt.gasUsed.gt(10_000_000)) {
    throw new Error(
      `Contract deployment size:${receipt.gasUsed} is greater than 10 million`
    );
  }
  const transaction = await factory.deployCreate(deployCode);
  receipt = await ethers.provider.getTransactionReceipt(transaction.hash);
  if (receipt.gasUsed.gt(10_000_000)) {
    throw new Error(
      `Contract deployment size:${receipt.gasUsed} is greater than 10 million`
    );
  }
  const logicAddr = await getContractAddressFromDeployedRawEvent(transaction);
  let saltBytes;
  if (salt === undefined) {
    saltBytes = getBytes32Salt(contractName);
  } else {
    saltBytes = getBytes32Salt(salt);
  }

  const transaction2 = await factory.deployProxy(saltBytes);
  receipt = await ethers.provider.getTransactionReceipt(transaction2.hash);
  if (receipt.gasUsed.gt(10_000_000)) {
    throw new Error(
      `Contract deployment size:${receipt.gasUsed} is greater than 10 million`
    );
  }

  let initCallDataBin = "0x";
  if (initCallData !== undefined) {
    try {
      initCallDataBin = _Contract.interface.encodeFunctionData(
        "initialize",
        initCallData
      );
    } catch (error) {
      console.warn(
        `Error deploying contract ${contractName} couldn't get initialize arguments: ${error}`
      );
    }
  }
  await factory.upgradeProxy(saltBytes, logicAddr, initCallDataBin);
  return _Contract.attach(
    await getContractAddressFromDeployedProxyEvent(transaction2)
  );
}

export const deployFactoryAndBaseTokens = async (
  admin: SignerWithAddress
): Promise<BaseTokensFixture> => {
  const factory = await deployMadnetFactory(admin);
  // MadToken
  const madToken = (await deployStaticWithFactory(
    factory,
    "MadToken"
  )) as MadToken;

  // MadByte
  const madByte = (await deployStaticWithFactory(
    factory,
    "MadByte"
  )) as MadByte;

  // PublicStaking
  const publicStaking = (await deployStaticWithFactory(
    factory,
    "PublicStaking"
  )) as PublicStaking;

  return {
    factory,
    madToken,
    madByte,
    publicStaking,
  };
};
export const deployMadnetFactory = async (
  admin: SignerWithAddress
): Promise<MadnetFactory> => {
  const txCount = await ethers.provider.getTransactionCount(admin.address);
  // calculate the factory address for the constructor arg
  const futureFactoryAddress = ethers.utils.getContractAddress({
    from: admin.address,
    nonce: txCount,
  });

  const Factory = await ethers.getContractFactory("MadnetFactory");
  const factory = await Factory.deploy(futureFactoryAddress);
  await factory.deployed();
  return factory;
};

export const preFixtureSetup = async () => {
  await network.provider.send("evm_setAutomine", [true]);
  // hardhat is not being able to estimate correctly the tx gas due to the massive bytes array
  // being sent as input to the function (the contract bytecode), so we need to increase the block
  // gas limit temporally in order to deploy the template
  await network.provider.send("evm_setBlockGasLimit", ["0x3000000000000000"]);
};

<<<<<<< HEAD
  //MadByte
  const madByte = (await deployStaticWithFactory(
    factory,
    "MadByte"
  )) as MadByte;
=======
export const posFixtureSetup = async (
  factory: MadnetFactory,
  madToken: MadToken,
  admin: SignerWithAddress
) => {
  // finish workaround, putting the blockgas limit to the previous value 30_000_000
  await network.provider.send("evm_setBlockGasLimit", ["0x1C9C380"]);
  await factory.callAny(
    madToken.address,
    0,
    madToken.interface.encodeFunctionData("transfer", [
      admin.address,
      ethers.utils.parseEther("100000000"),
    ])
  );
};
>>>>>>> 8a76bde2

export const getBaseTokensFixture = async (): Promise<BaseTokensFixture> => {
  await preFixtureSetup();
  const [admin] = await ethers.getSigners();
  // MadToken
  const fixture = await deployFactoryAndBaseTokens(admin);
  await posFixtureSetup(fixture.factory, fixture.madToken, admin);
  return fixture;
};

<<<<<<< HEAD
  //StakeNFT
  const stakeNFTLP = (await deployStaticWithFactory(
    factory,
    "StakeNFTLP"
  )) as StakeNFTLP;

  // ValidatorNFT
  const validatorNFT = (await deployStaticWithFactory(
=======
export const getFixture = async (
  mockValidatorPool?: boolean,
  mockSnapshots?: boolean,
  mockETHDKG?: boolean
): Promise<Fixture> => {
  await preFixtureSetup();
  const namedSigners = await ethers.getSigners();
  const [admin] = namedSigners;
  // Deploy the base tokens
  const { factory, madToken, madByte, publicStaking } =
    await deployFactoryAndBaseTokens(admin);

  // ValidatorStaking is not considered a base token since is only used by validators
  const validatorStaking = (await deployStaticWithFactory(
>>>>>>> 8a76bde2
    factory,
    "ValidatorStaking"
  )) as ValidatorStaking;

  // Foundation
  let foundation = (await deployUpgradeableWithFactory(
    factory,
    "Foundation",
    undefined
  )) as Foundation;

  let validatorPool;
  if (typeof mockValidatorPool !== "undefined" && mockValidatorPool) {
    // ValidatorPoolMock
    validatorPool = (await deployUpgradeableWithFactory(
      factory,
      "ValidatorPoolMock",
      "ValidatorPool"
    )) as ValidatorPoolMock;
  } else {
    // ValidatorPool
    validatorPool = (await deployUpgradeableWithFactory(
      factory,
      "ValidatorPool",
      "ValidatorPool",
      [
        ethers.utils.parseUnits("20000", 18),
        10,
        ethers.utils.parseUnits("3", 18),
      ]
    )) as ValidatorPool;
  }

  // ETHDKG Accusations
  await deployUpgradeableWithFactory(factory, "ETHDKGAccusations");

  // StakingPositionDescriptor
  const stakingPositionDescriptor = (await deployUpgradeableWithFactory(
    factory,
    "StakingPositionDescriptor"
  )) as StakingPositionDescriptor;

  // ETHDKG Phases
  await deployUpgradeableWithFactory(factory, "ETHDKGPhases");

  // ETHDKG
  let ethdkg;
  if (typeof mockETHDKG !== "undefined" && mockETHDKG) {
    // ValidatorPoolMock
    ethdkg = (await deployUpgradeableWithFactory(
      factory,
      "ETHDKGMock",
      "ETHDKG",
      [BigNumber.from(40), BigNumber.from(6)]
    )) as ETHDKG;
  } else {
    // ValidatorPool
    ethdkg = (await deployUpgradeableWithFactory(factory, "ETHDKG", "ETHDKG", [
      BigNumber.from(40),
      BigNumber.from(6),
    ])) as ETHDKG;
  }

  let snapshots;
  if (typeof mockSnapshots !== "undefined" && mockSnapshots) {
    // Snapshots Mock
    snapshots = (await deployUpgradeableWithFactory(
      factory,
      "SnapshotsMock",
      "Snapshots",
      [10, 40],
      [1, 1]
    )) as Snapshots;
  } else {
    // Snapshots
    snapshots = (await deployUpgradeableWithFactory(
      factory,
      "Snapshots",
      "Snapshots",
      [10, 40],
      [1, 1024]
    )) as Snapshots;
  }

  const aToken = (await deployStaticWithFactory(factory, "AToken", undefined, [
    madToken.address,
  ])) as AToken;
  const aTokenMinter = (await deployUpgradeableWithFactory(
    factory,
    "ATokenMinterMock",
    "ATokenMinter"
  )) as ATokenMinterMock;
  const aTokenBurner = (await deployUpgradeableWithFactory(
    factory,
    "ATokenBurnerMock",
    "ATokenBurner"
  )) as ATokenBurnerMock;

  await posFixtureSetup(factory, madToken, admin);

  const blockNumber = BigInt(await ethers.provider.getBlockNumber());
  const phaseLength = (await ethdkg.getPhaseLength()).toBigInt();
  if (phaseLength >= blockNumber) {
    await mineBlocks(phaseLength);
  }

  return {
    madToken,
    madByte,
    publicStaking,
    validatorStaking,
    validatorPool,
    snapshots,
    ethdkg,
    factory,
    namedSigners,
    aToken,
    aTokenMinter,
    aTokenBurner,
<<<<<<< HEAD
    stakeNFTLP,
    foundation,
=======
    stakingPositionDescriptor,
>>>>>>> 8a76bde2
  };
};

export async function getTokenIdFromTx(tx: any) {
  const abi = [
    "event Transfer(address indexed from, address indexed to, uint256 indexed tokenId)",
  ];
  const iface = new ethers.utils.Interface(abi);
  const receipt = await ethers.provider.getTransactionReceipt(tx.hash);
  const logs =
    typeof receipt.logs[2] !== "undefined" ? receipt.logs[2] : receipt.logs[0];
  const log = iface.parseLog(logs);
  return log.args[2];
}

export async function factoryCallAny(
  fixture: BaseFixture,
  contractName: string,
  functionName: string,
  args?: Array<any>
) {
  const factory = fixture.factory;
  const contract: Contract = fixture[contractName];
  if (args === undefined) {
    args = [];
  }
  const txResponse = await factory.callAny(
    contract.address,
    0,
    contract.interface.encodeFunctionData(functionName, args)
  );
  const receipt = await txResponse.wait();
  return receipt;
}

export async function callFunctionAndGetReturnValues(
  contract: Contract,
  functionName: any,
  account: SignerWithAddress,
<<<<<<< HEAD
  inputParamerters: any[],
=======
  inputParameters: any[],
>>>>>>> 8a76bde2
  messageValue?: BigNumber
): Promise<[any, ContractTransaction]> {
  try {
    let returnValues;
    let tx;
    if (messageValue !== undefined) {
      returnValues = await contract
        .connect(account)
<<<<<<< HEAD
        .callStatic[functionName](...inputParamerters, { value: messageValue });
      tx = await contract
        .connect(account)
        [functionName](...inputParamerters, { value: messageValue });
    } else {
      returnValues = await contract
        .connect(account)
        .callStatic[functionName](...inputParamerters);
      tx = await contract.connect(account)[functionName](...inputParamerters);
=======
        .callStatic[functionName](...inputParameters, { value: messageValue });
      tx = await contract
        .connect(account)
        [functionName](...inputParameters, { value: messageValue });
    } else {
      returnValues = await contract
        .connect(account)
        .callStatic[functionName](...inputParameters);
      tx = await contract.connect(account)[functionName](...inputParameters);
>>>>>>> 8a76bde2
    }
    return [returnValues, tx];
  } catch (error) {
    throw new Error(
<<<<<<< HEAD
      `Couldn't call function '${functionName}' with account '${account.address}' and input parameters '${inputParamerters}'\n${error}`
=======
      `Couldn't call function '${functionName}' with account '${account.address}' and input parameters '${inputParameters}'\n${error}`
>>>>>>> 8a76bde2
    );
  }
}<|MERGE_RESOLUTION|>--- conflicted
+++ resolved
@@ -22,13 +22,7 @@
   PublicStaking,
   Snapshots,
   SnapshotsMock,
-<<<<<<< HEAD
-  StakeNFT,
-  StakeNFTLP,
-  ValidatorNFT,
-=======
   StakingPositionDescriptor,
->>>>>>> 8a76bde2
   ValidatorPool,
   ValidatorPoolMock,
   ValidatorStaking,
@@ -345,13 +339,6 @@
   await network.provider.send("evm_setBlockGasLimit", ["0x3000000000000000"]);
 };
 
-<<<<<<< HEAD
-  //MadByte
-  const madByte = (await deployStaticWithFactory(
-    factory,
-    "MadByte"
-  )) as MadByte;
-=======
 export const posFixtureSetup = async (
   factory: MadnetFactory,
   madToken: MadToken,
@@ -368,7 +355,6 @@
     ])
   );
 };
->>>>>>> 8a76bde2
 
 export const getBaseTokensFixture = async (): Promise<BaseTokensFixture> => {
   await preFixtureSetup();
@@ -379,16 +365,6 @@
   return fixture;
 };
 
-<<<<<<< HEAD
-  //StakeNFT
-  const stakeNFTLP = (await deployStaticWithFactory(
-    factory,
-    "StakeNFTLP"
-  )) as StakeNFTLP;
-
-  // ValidatorNFT
-  const validatorNFT = (await deployStaticWithFactory(
-=======
 export const getFixture = async (
   mockValidatorPool?: boolean,
   mockSnapshots?: boolean,
@@ -403,10 +379,15 @@
 
   // ValidatorStaking is not considered a base token since is only used by validators
   const validatorStaking = (await deployStaticWithFactory(
->>>>>>> 8a76bde2
     factory,
     "ValidatorStaking"
   )) as ValidatorStaking;
+
+  //StakeNFTLP
+  const stakeNFTLP = (await deployStaticWithFactory(
+    factory,
+    "StakeNFTLP"
+  )) as StakeNFTLP;
 
   // Foundation
   let foundation = (await deployUpgradeableWithFactory(
@@ -523,12 +504,9 @@
     aToken,
     aTokenMinter,
     aTokenBurner,
-<<<<<<< HEAD
     stakeNFTLP,
     foundation,
-=======
     stakingPositionDescriptor,
->>>>>>> 8a76bde2
   };
 };
 
@@ -568,11 +546,7 @@
   contract: Contract,
   functionName: any,
   account: SignerWithAddress,
-<<<<<<< HEAD
-  inputParamerters: any[],
-=======
   inputParameters: any[],
->>>>>>> 8a76bde2
   messageValue?: BigNumber
 ): Promise<[any, ContractTransaction]> {
   try {
@@ -581,17 +555,6 @@
     if (messageValue !== undefined) {
       returnValues = await contract
         .connect(account)
-<<<<<<< HEAD
-        .callStatic[functionName](...inputParamerters, { value: messageValue });
-      tx = await contract
-        .connect(account)
-        [functionName](...inputParamerters, { value: messageValue });
-    } else {
-      returnValues = await contract
-        .connect(account)
-        .callStatic[functionName](...inputParamerters);
-      tx = await contract.connect(account)[functionName](...inputParamerters);
-=======
         .callStatic[functionName](...inputParameters, { value: messageValue });
       tx = await contract
         .connect(account)
@@ -601,16 +564,11 @@
         .connect(account)
         .callStatic[functionName](...inputParameters);
       tx = await contract.connect(account)[functionName](...inputParameters);
->>>>>>> 8a76bde2
     }
     return [returnValues, tx];
   } catch (error) {
     throw new Error(
-<<<<<<< HEAD
-      `Couldn't call function '${functionName}' with account '${account.address}' and input parameters '${inputParamerters}'\n${error}`
-=======
       `Couldn't call function '${functionName}' with account '${account.address}' and input parameters '${inputParameters}'\n${error}`
->>>>>>> 8a76bde2
     );
   }
 }