import { SignerWithAddress } from "@nomiclabs/hardhat-ethers/dist/src/signer-with-address";
import {
  BigNumber,
  BigNumberish,
  BytesLike,
  Contract,
  ContractTransaction,
  Signer,
  Wallet,
} from "ethers";
import { isHexString } from "ethers/lib/utils";
import { ethers, network } from "hardhat";
import {
  AToken,
  ATokenBurnerMock,
  ATokenMinterMock,
  ETHDKG,
  MadByte,
  MadnetFactory,
  MadToken,
  PublicStaking,
  Snapshots,
  SnapshotsMock,
<<<<<<< HEAD
=======
  StakeNFT,
  StakeNFTPositionDescriptor,
  ValidatorNFT,
>>>>>>> 00ac4c38
  ValidatorPool,
  ValidatorPoolMock,
  ValidatorStaking,
} from "../typechain-types";
import { ValidatorRawData } from "./ethdkg/setup";

export const PLACEHOLDER_ADDRESS = "0x0000000000000000000000000000000000000000";

export { assert, expect } from "./chai-setup";

export interface Snapshot {
  BClaims: string;
  GroupSignature: string;
  height: BigNumberish;
  validatorIndex: number;
}

export interface BaseFixture {
  factory: MadnetFactory;
  [key: string]: any;
}

export interface BaseTokensFixture extends BaseFixture {
  madToken: MadToken;
  madByte: MadByte;
  publicStaking: PublicStaking;
}

export interface Fixture extends BaseTokensFixture {
  validatorStaking: ValidatorStaking;
  validatorPool: ValidatorPool | ValidatorPoolMock;
  snapshots: Snapshots | SnapshotsMock;
  ethdkg: ETHDKG;
<<<<<<< HEAD
=======
  factory: MadnetFactory;
  stakeNFTPositionDescriptor: StakeNFTPositionDescriptor;
>>>>>>> 00ac4c38
  namedSigners: SignerWithAddress[];
}

/**
 * Shuffles array in place. ES6 version
 * https://stackoverflow.com/questions/6274339/how-can-i-shuffle-an-array/6274381#6274381
 * @param {Array} a items An array containing the items.
 */
export function shuffle(a: ValidatorRawData[]) {
  for (let i = a.length - 1; i > 0; i--) {
    const j = Math.floor(Math.random() * (i + 1));
    [a[i], a[j]] = [a[j], a[i]];
  }
  return a;
}

export const mineBlocks = async (nBlocks: bigint) => {
  if (nBlocks > BigInt(0)) {
    await network.provider.send("hardhat_mine", [
      ethers.utils.hexValue(nBlocks),
    ]);
  }
};

export const getBlockByNumber = async () => {
  return await network.provider.send("eth_getBlockByNumber", [
    "pending",
    false,
  ]);
};

export const getPendingTransactions = async () => {
  return await network.provider.send("eth_pendingTransactions");
};

export const getValidatorEthAccount = async (
  validator: ValidatorRawData | string
): Promise<Signer> => {
  if (typeof validator === "string") {
    return ethers.getSigner(validator);
  } else {
    const balance = await ethers.provider.getBalance(validator.address);
    if (balance.eq(0)) {
      await (
        await ethers.getSigner("0x546F99F244b7B58B855330AE0E2BC1b30b41302F")
      ).sendTransaction({
        to: validator.address,
        value: ethers.utils.parseEther("10"),
      });
    }
    if (typeof validator.privateKey !== "undefined") {
      return new Wallet(validator.privateKey, ethers.provider);
    }
    return ethers.getSigner(validator.address);
  }
};

async function getContractAddressFromDeployedStaticEvent(
  tx: ContractTransaction
): Promise<string> {
  const eventSignature = "event DeployedStatic(address contractAddr)";
  const eventName = "DeployedStatic";
  return await getContractAddressFromEventLog(tx, eventSignature, eventName);
}

async function getContractAddressFromDeployedProxyEvent(
  tx: ContractTransaction
): Promise<string> {
  const eventSignature = "event DeployedProxy(address contractAddr)";
  const eventName = "DeployedProxy";
  return await getContractAddressFromEventLog(tx, eventSignature, eventName);
}

async function getContractAddressFromDeployedRawEvent(
  tx: ContractTransaction
): Promise<string> {
  const eventSignature = "event DeployedRaw(address contractAddr)";
  const eventName = "DeployedRaw";
  return await getContractAddressFromEventLog(tx, eventSignature, eventName);
}

async function getContractAddressFromEventLog(
  tx: ContractTransaction,
  eventSignature: string,
  eventName: string
): Promise<string> {
  const receipt = await ethers.provider.getTransactionReceipt(tx.hash);
  const intrface = new ethers.utils.Interface([eventSignature]);
  let result = "";
  for (const log of receipt.logs) {
    const topics = log.topics;
    const data = log.data;
    const topicHash = intrface.getEventTopic(intrface.getEvent(eventName));
    if (!isHexString(topics[0], 32) || topics[0].toLowerCase() !== topicHash) {
      continue;
    }
    result = intrface.decodeEventLog(eventName, data, topics).contractAddr;
  }
  if (result === "") {
    throw new Error(
      "Couldn't parse logs in the transaction!\nReceipt:\n" + receipt
    );
  }
  return result;
}

function getBytes32Salt(contractName: string) {
  return ethers.utils.formatBytes32String(contractName);
}

export const deployStaticWithFactory = async (
  factory: MadnetFactory,
  contractName: string,
  initCallData?: any[],
  constructorArgs?: any[]
): Promise<Contract> => {
  const _Contract = await ethers.getContractFactory(contractName);
  let contractTx;
  if (constructorArgs !== undefined) {
    contractTx = await factory.deployTemplate(
      _Contract.getDeployTransaction(...constructorArgs).data as BytesLike
    );
  } else {
    contractTx = await factory.deployTemplate(
      _Contract.getDeployTransaction().data as BytesLike
    );
  }
  let receipt = await ethers.provider.getTransactionReceipt(contractTx.hash);
  if (receipt.gasUsed.gt(10_000_000)) {
    throw new Error(
      `Contract deployment size:${receipt.gasUsed} is greater than 10 million`
    );
  }

  let initCallDataBin;
  try {
    initCallDataBin = _Contract.interface.encodeFunctionData(
      "initialize",
      initCallData
    );
  } catch (error) {
    console.log(
      `Warning couldnt get init call data for contract: ${contractName}`
    );
    console.log(error);
    initCallDataBin = "0x";
  }
  const tx = await factory.deployStatic(
    getBytes32Salt(contractName),
    initCallDataBin
  );
  receipt = await ethers.provider.getTransactionReceipt(tx.hash);
  if (receipt.gasUsed.gt(10_000_000)) {
    throw new Error(
      `Contract deployment size:${receipt.gasUsed} is greater than 10 million`
    );
  }

  return _Contract.attach(await getContractAddressFromDeployedStaticEvent(tx));
};

async function deployUpgradeableWithFactory(
  factory: MadnetFactory,
  contractName: string,
  salt?: string,
  initCallData?: any[],
  constructorArgs?: any[]
): Promise<Contract> {
  const _Contract = await ethers.getContractFactory(contractName);
  let deployCode: BytesLike;
  let contractTx;
  if (constructorArgs !== undefined) {
    contractTx = await factory.deployTemplate(
      (deployCode = _Contract.getDeployTransaction(...constructorArgs)
        .data as BytesLike)
    );
  } else {
    contractTx = await factory.deployTemplate(
      (deployCode = _Contract.getDeployTransaction().data as BytesLike)
    );
  }
  let receipt = await ethers.provider.getTransactionReceipt(contractTx.hash);
  if (receipt.gasUsed.gt(10_000_000)) {
    throw new Error(
      `Contract deployment size:${receipt.gasUsed} is greater than 10 million`
    );
  }
  const transaction = await factory.deployCreate(deployCode);
  receipt = await ethers.provider.getTransactionReceipt(transaction.hash);
  if (receipt.gasUsed.gt(10_000_000)) {
    throw new Error(
      `Contract deployment size:${receipt.gasUsed} is greater than 10 million`
    );
  }
  const logicAddr = await getContractAddressFromDeployedRawEvent(transaction);
  let saltBytes;
  if (salt === undefined) {
    saltBytes = getBytes32Salt(contractName);
  } else {
    saltBytes = getBytes32Salt(salt);
  }

  const transaction2 = await factory.deployProxy(saltBytes);
  receipt = await ethers.provider.getTransactionReceipt(transaction2.hash);
  if (receipt.gasUsed.gt(10_000_000)) {
    throw new Error(
      `Contract deployment size:${receipt.gasUsed} is greater than 10 million`
    );
  }

  let initCallDataBin = "0x";
  if (initCallData !== undefined) {
    try {
      initCallDataBin = _Contract.interface.encodeFunctionData(
        "initialize",
        initCallData
      );
    } catch (error) {
      console.warn(
        `Error deploying contract ${contractName} couldn't get initialize arguments: ${error}`
      );
    }
  }
  await factory.upgradeProxy(saltBytes, logicAddr, initCallDataBin);
  return _Contract.attach(
    await getContractAddressFromDeployedProxyEvent(transaction2)
  );
}

export const deployFactoryAndBaseTokens = async (
  admin: SignerWithAddress
): Promise<BaseTokensFixture> => {
  const factory = await deployMadnetFactory(admin);
  // MadToken
  const madToken = (await deployStaticWithFactory(
    factory,
    "MadToken"
  )) as MadToken;

  // MadByte
  const madByte = (await deployStaticWithFactory(
    factory,
    "MadByte"
  )) as MadByte;

  // PublicStaking
  const publicStaking = (await deployStaticWithFactory(
    factory,
    "PublicStaking"
  )) as PublicStaking;

  return {
    factory,
    madToken,
    madByte,
    publicStaking,
  };
};
export const deployMadnetFactory = async (
  admin: SignerWithAddress
): Promise<MadnetFactory> => {
  const txCount = await ethers.provider.getTransactionCount(admin.address);
  // calculate the factory address for the constructor arg
  const futureFactoryAddress = ethers.utils.getContractAddress({
    from: admin.address,
    nonce: txCount,
  });

  const Factory = await ethers.getContractFactory("MadnetFactory");
  const factory = await Factory.deploy(futureFactoryAddress);
  await factory.deployed();
  return factory;
};

export const preFixtureSetup = async () => {
  await network.provider.send("evm_setAutomine", [true]);
  // hardhat is not being able to estimate correctly the tx gas due to the massive bytes array
  // being sent as input to the function (the contract bytecode), so we need to increase the block
  // gas limit temporally in order to deploy the template
  await network.provider.send("evm_setBlockGasLimit", ["0x3000000000000000"]);
};

export const posFixtureSetup = async (
  factory: MadnetFactory,
  madToken: MadToken,
  admin: SignerWithAddress
) => {
  // finish workaround, putting the blockgas limit to the previous value 30_000_000
  await network.provider.send("evm_setBlockGasLimit", ["0x1C9C380"]);
  await factory.callAny(
    madToken.address,
    0,
    madToken.interface.encodeFunctionData("transfer", [
      admin.address,
      ethers.utils.parseEther("100000000"),
    ])
  );
};

export const getBaseTokensFixture = async (): Promise<BaseTokensFixture> => {
  await preFixtureSetup();
  const [admin] = await ethers.getSigners();
  // MadToken
  const fixture = await deployFactoryAndBaseTokens(admin);
  await posFixtureSetup(fixture.factory, fixture.madToken, admin);
  return fixture;
};

export const getFixture = async (
  mockValidatorPool?: boolean,
  mockSnapshots?: boolean,
  mockETHDKG?: boolean
): Promise<Fixture> => {
  await preFixtureSetup();
  const namedSigners = await ethers.getSigners();
  const [admin] = namedSigners;
  // Deploy the base tokens
  const { factory, madToken, madByte, publicStaking } =
    await deployFactoryAndBaseTokens(admin);

  // ValidatorStaking is not considered a base token since is only used by validators
  const validatorStaking = (await deployStaticWithFactory(
    factory,
    "ValidatorStaking"
  )) as ValidatorStaking;

  let validatorPool;
  if (typeof mockValidatorPool !== "undefined" && mockValidatorPool) {
    // ValidatorPoolMock
    validatorPool = (await deployUpgradeableWithFactory(
      factory,
      "ValidatorPoolMock",
      "ValidatorPool"
    )) as ValidatorPoolMock;
  } else {
    // ValidatorPool
    validatorPool = (await deployUpgradeableWithFactory(
      factory,
      "ValidatorPool",
      "ValidatorPool",
      [
        ethers.utils.parseUnits("20000", 18),
        10,
        ethers.utils.parseUnits("3", 18),
      ]
    )) as ValidatorPool;
  }

  // ETHDKG Accusations
  await deployUpgradeableWithFactory(factory, "ETHDKGAccusations");

  // StakeNFTPositionDescriptor
  const stakeNFTPositionDescriptor = (await deployUpgradeableWithFactory(
    factory,
    "StakeNFTPositionDescriptor"
  )) as StakeNFTPositionDescriptor;

  // ETHDKG Phases
  await deployUpgradeableWithFactory(factory, "ETHDKGPhases");

  // ETHDKG
  let ethdkg;
  if (typeof mockETHDKG !== "undefined" && mockETHDKG) {
    // ValidatorPoolMock
    ethdkg = (await deployUpgradeableWithFactory(
      factory,
      "ETHDKGMock",
      "ETHDKG",
      [BigNumber.from(40), BigNumber.from(6)]
    )) as ETHDKG;
  } else {
    // ValidatorPool
    ethdkg = (await deployUpgradeableWithFactory(factory, "ETHDKG", "ETHDKG", [
      BigNumber.from(40),
      BigNumber.from(6),
    ])) as ETHDKG;
  }

  let snapshots;
  if (typeof mockSnapshots !== "undefined" && mockSnapshots) {
    // Snapshots Mock
    snapshots = (await deployUpgradeableWithFactory(
      factory,
      "SnapshotsMock",
      "Snapshots",
      [10, 40],
      [1, 1]
    )) as Snapshots;
  } else {
    // Snapshots
    snapshots = (await deployUpgradeableWithFactory(
      factory,
      "Snapshots",
      "Snapshots",
      [10, 40],
      [1, 1024]
    )) as Snapshots;
  }

  const aToken = (await deployStaticWithFactory(factory, "AToken", undefined, [
    madToken.address,
  ])) as AToken;
  const aTokenMinter = (await deployUpgradeableWithFactory(
    factory,
    "ATokenMinterMock",
    "ATokenMinter"
  )) as ATokenMinterMock;
  const aTokenBurner = (await deployUpgradeableWithFactory(
    factory,
    "ATokenBurnerMock",
    "ATokenBurner"
  )) as ATokenBurnerMock;

  await posFixtureSetup(factory, madToken, admin);

  const blockNumber = BigInt(await ethers.provider.getBlockNumber());
  const phaseLength = (await ethdkg.getPhaseLength()).toBigInt();
  if (phaseLength >= blockNumber) {
    await mineBlocks(phaseLength);
  }

  return {
    madToken,
    madByte,
    publicStaking,
    validatorStaking,
    validatorPool,
    snapshots,
    ethdkg,
    factory,
    namedSigners,
    aToken,
    aTokenMinter,
    aTokenBurner,
    stakeNFTPositionDescriptor,
  };
};

export async function getTokenIdFromTx(tx: any) {
  const abi = [
    "event Transfer(address indexed from, address indexed to, uint256 indexed tokenId)",
  ];
  const iface = new ethers.utils.Interface(abi);
  const receipt = await ethers.provider.getTransactionReceipt(tx.hash);
  const logs =
    typeof receipt.logs[2] !== "undefined" ? receipt.logs[2] : receipt.logs[0];
  const log = iface.parseLog(logs);
  return log.args[2];
}

export async function factoryCallAny(
  fixture: BaseFixture,
  contractName: string,
  functionName: string,
  args?: Array<any>
) {
  const factory = fixture.factory;
  const contract: Contract = fixture[contractName];
  if (args === undefined) {
    args = [];
  }
  const txResponse = await factory.callAny(
    contract.address,
    0,
    contract.interface.encodeFunctionData(functionName, args)
  );
  const receipt = await txResponse.wait();
  return receipt;
}

export async function callFunctionAndGetReturnValues(
  contract: Contract,
  functionName: any,
  account: SignerWithAddress,
  inputParameters: any[],
  messageValue?: BigNumber
): Promise<[any, ContractTransaction]> {
  try {
    let returnValues;
    let tx;
    if (messageValue !== undefined) {
      returnValues = await contract
        .connect(account)
        .callStatic[functionName](...inputParameters, { value: messageValue });
      tx = await contract
        .connect(account)
        [functionName](...inputParameters, { value: messageValue });
    } else {
      returnValues = await contract
        .connect(account)
        .callStatic[functionName](...inputParameters);
      tx = await contract.connect(account)[functionName](...inputParameters);
    }
    return [returnValues, tx];
  } catch (error) {
    throw new Error(
      `Couldn't call function '${functionName}' with account '${account.address}' and input parameters '${inputParameters}'\n${error}`
    );
  }
}<|MERGE_RESOLUTION|>--- conflicted
+++ resolved
@@ -21,12 +21,7 @@
   PublicStaking,
   Snapshots,
   SnapshotsMock,
-<<<<<<< HEAD
-=======
-  StakeNFT,
   StakeNFTPositionDescriptor,
-  ValidatorNFT,
->>>>>>> 00ac4c38
   ValidatorPool,
   ValidatorPoolMock,
   ValidatorStaking,
@@ -60,11 +55,7 @@
   validatorPool: ValidatorPool | ValidatorPoolMock;
   snapshots: Snapshots | SnapshotsMock;
   ethdkg: ETHDKG;
-<<<<<<< HEAD
-=======
-  factory: MadnetFactory;
   stakeNFTPositionDescriptor: StakeNFTPositionDescriptor;
->>>>>>> 00ac4c38
   namedSigners: SignerWithAddress[];
 }
 
