import { SignerWithAddress } from "@nomiclabs/hardhat-ethers/dist/src/signer-with-address";
import {
  BigNumber,
  BigNumberish,
  BytesLike,
  Contract,
  ContractTransaction,
  Signer,
  Wallet,
} from "ethers";
import { isHexString } from "ethers/lib/utils";
import { ethers, network } from "hardhat";
import {
  AToken,
  ATokenBurner,
  ATokenMinter,
  ETHDKG,
  MadByte,
  MadnetFactory,
  MadToken,
  Snapshots,
  SnapshotsMock,
  StakeNFT,
  ValidatorNFT,
  ValidatorPool,
  ValidatorPoolMock,
} from "../typechain-types";
import { ValidatorRawData } from "./ethdkg/setup";

export const PLACEHOLDER_ADDRESS = "0x0000000000000000000000000000000000000000";

export { assert, expect } from "./chai-setup";

export interface Snapshot {
  BClaims: string;
  GroupSignature: string;
  height: BigNumberish;
  validatorIndex: number;
}

export interface BaseFixture {
  factory: MadnetFactory;
  [key: string]: any;
}

export interface BaseTokensFixture extends BaseFixture {
  madToken: MadToken;
  madByte: MadByte;
  stakeNFT: StakeNFT;
}

export interface Fixture extends BaseTokensFixture {
  validatorNFT: ValidatorNFT;
  validatorPool: ValidatorPool | ValidatorPoolMock;
  snapshots: Snapshots | SnapshotsMock;
  ethdkg: ETHDKG;
  namedSigners: SignerWithAddress[];
}

/**
 * Shuffles array in place. ES6 version
 * https://stackoverflow.com/questions/6274339/how-can-i-shuffle-an-array/6274381#6274381
 * @param {Array} a items An array containing the items.
 */
export function shuffle(a: ValidatorRawData[]) {
  for (let i = a.length - 1; i > 0; i--) {
    const j = Math.floor(Math.random() * (i + 1));
    [a[i], a[j]] = [a[j], a[i]];
  }
  return a;
}

export const mineBlocks = async (nBlocks: bigint) => {
  if (nBlocks > BigInt(0)) {
    await network.provider.send("hardhat_mine", [
      ethers.utils.hexValue(nBlocks),
    ]);
  }
};

export const getBlockByNumber = async () => {
  return await network.provider.send("eth_getBlockByNumber", [
    "pending",
    false,
  ]);
};

export const getPendingTransactions = async () => {
  return await network.provider.send("eth_pendingTransactions");
};

export const getValidatorEthAccount = async (
  validator: ValidatorRawData | string
): Promise<Signer> => {
  if (typeof validator === "string") {
    return ethers.getSigner(validator);
  } else {
    const balance = await ethers.provider.getBalance(validator.address);
    if (balance.eq(0)) {
      await (
        await ethers.getSigner("0x546F99F244b7B58B855330AE0E2BC1b30b41302F")
      ).sendTransaction({
        to: validator.address,
        value: ethers.utils.parseEther("10"),
      });
    }
    if (typeof validator.privateKey !== "undefined") {
      return new Wallet(validator.privateKey, ethers.provider);
    }
    return ethers.getSigner(validator.address);
  }
};

async function getContractAddressFromDeployedStaticEvent(
  tx: ContractTransaction
): Promise<string> {
  const eventSignature = "event DeployedStatic(address contractAddr)";
  const eventName = "DeployedStatic";
  return await getContractAddressFromEventLog(tx, eventSignature, eventName);
}

async function getContractAddressFromDeployedProxyEvent(
  tx: ContractTransaction
): Promise<string> {
  const eventSignature = "event DeployedProxy(address contractAddr)";
  const eventName = "DeployedProxy";
  return await getContractAddressFromEventLog(tx, eventSignature, eventName);
}

async function getContractAddressFromDeployedRawEvent(
  tx: ContractTransaction
): Promise<string> {
  const eventSignature = "event DeployedRaw(address contractAddr)";
  const eventName = "DeployedRaw";
  return await getContractAddressFromEventLog(tx, eventSignature, eventName);
}

async function getContractAddressFromEventLog(
  tx: ContractTransaction,
  eventSignature: string,
  eventName: string
): Promise<string> {
  const receipt = await ethers.provider.getTransactionReceipt(tx.hash);
  const intrface = new ethers.utils.Interface([eventSignature]);
  let result = "";
  for (const log of receipt.logs) {
    const topics = log.topics;
    const data = log.data;
    const topicHash = intrface.getEventTopic(intrface.getEvent(eventName));
    if (!isHexString(topics[0], 32) || topics[0].toLowerCase() !== topicHash) {
      continue;
    }
    result = intrface.decodeEventLog(eventName, data, topics).contractAddr;
  }
  if (result === "") {
    throw new Error(
      "Couldn't parse logs in the transaction!\nReceipt:\n" + receipt
    );
  }
  return result;
}

function getBytes32Salt(contractName: string) {
  return ethers.utils.formatBytes32String(contractName);
}

export const deployStaticWithFactory = async (
  factory: MadnetFactory,
  contractName: string,
  initCallData?: any[],
  constructorArgs?: any[]
): Promise<Contract> => {
  const _Contract = await ethers.getContractFactory(contractName);
  let contractTx;
  if (constructorArgs !== undefined) {
    contractTx = await factory.deployTemplate(
      _Contract.getDeployTransaction(...constructorArgs).data as BytesLike
    );
  } else {
    contractTx = await factory.deployTemplate(
      _Contract.getDeployTransaction().data as BytesLike
    );
  }
  let receipt = await ethers.provider.getTransactionReceipt(contractTx.hash);
  if (receipt.gasUsed.gt(10_000_000)) {
    throw new Error(
      `Contract deployment size:${receipt.gasUsed} is greater than 10 million`
    );
  }

  let initCallDataBin;
  try {
    initCallDataBin = _Contract.interface.encodeFunctionData(
      "initialize",
      initCallData
    );
  } catch (error) {
    initCallDataBin = "0x";
  }
  const tx = await factory.deployStatic(
    getBytes32Salt(contractName),
    initCallDataBin
  );
  receipt = await ethers.provider.getTransactionReceipt(tx.hash);
  if (receipt.gasUsed.gt(10_000_000)) {
    throw new Error(
      `Contract deployment size:${receipt.gasUsed} is greater than 10 million`
    );
  }

  return _Contract.attach(await getContractAddressFromDeployedStaticEvent(tx));
};

async function deployUpgradeableWithFactory(
  factory: MadnetFactory,
  contractName: string,
  salt?: string,
  initCallData?: any[],
  constructorArgs?: any[]
): Promise<Contract> {
  const _Contract = await ethers.getContractFactory(contractName);
  let deployCode: BytesLike;
  let contractTx;
  if (constructorArgs !== undefined) {
    contractTx = await factory.deployTemplate(
      (deployCode = _Contract.getDeployTransaction(...constructorArgs)
        .data as BytesLike)
    );
  } else {
    contractTx = await factory.deployTemplate(
      (deployCode = _Contract.getDeployTransaction().data as BytesLike)
    );
  }
  let receipt = await ethers.provider.getTransactionReceipt(contractTx.hash);
  if (receipt.gasUsed.gt(10_000_000)) {
    throw new Error(
      `Contract deployment size:${receipt.gasUsed} is greater than 10 million`
    );
  }
  const transaction = await factory.deployCreate(deployCode);
  receipt = await ethers.provider.getTransactionReceipt(transaction.hash);
  if (receipt.gasUsed.gt(10_000_000)) {
    throw new Error(
      `Contract deployment size:${receipt.gasUsed} is greater than 10 million`
    );
  }
  const logicAddr = await getContractAddressFromDeployedRawEvent(transaction);
  let saltBytes;
  if (salt === undefined) {
    saltBytes = getBytes32Salt(contractName);
  } else {
    saltBytes = getBytes32Salt(salt);
  }

  const transaction2 = await factory.deployProxy(saltBytes);
  receipt = await ethers.provider.getTransactionReceipt(transaction2.hash);
  if (receipt.gasUsed.gt(10_000_000)) {
    throw new Error(
      `Contract deployment size:${receipt.gasUsed} is greater than 10 million`
    );
  }

  let initCallDataBin = "0x";
  if (initCallData !== undefined) {
    try {
      initCallDataBin = _Contract.interface.encodeFunctionData(
        "initialize",
        initCallData
      );
    } catch (error) {
      console.warn(
        `Error deploying contract ${contractName} couldn't get initialize arguments: ${error}`
      );
    }
  }
  await factory.upgradeProxy(saltBytes, logicAddr, initCallDataBin);
  return _Contract.attach(
    await getContractAddressFromDeployedProxyEvent(transaction2)
  );
}

<<<<<<< HEAD
export const deployFactoryAndBaseTokens = async (
  admin: SignerWithAddress
): Promise<BaseTokensFixture> => {
  let factory = await deployMadnetFactory(admin);
=======
export const getFixture = async (
  mockValidatorPool?: boolean,
  mockSnapshots?: boolean,
  mockETHDKG?: boolean
): Promise<Fixture> => {
  await network.provider.send("evm_setAutomine", [true]);
  // hardhat is not being able to estimate correctly the tx gas due to the massive bytes array
  // being sent as input to the function (the contract bytecode), so we need to increase the block
  // gas limit temporally in order to deploy the template
  await network.provider.send("evm_setBlockGasLimit", ["0x3000000000000000"]);

  const namedSigners = await ethers.getSigners();
  const [admin] = namedSigners;

  const txCount = await ethers.provider.getTransactionCount(admin.address);
  // calculate the factory address for the constructor arg
  const futureFactoryAddress = ethers.utils.getContractAddress({
    from: admin.address,
    nonce: txCount,
  });

  const Factory = await ethers.getContractFactory("MadnetFactory");
  const factory = await Factory.deploy(futureFactoryAddress);
  await factory.deployed();

>>>>>>> 71c0714c
  // MadToken
  const madToken = (await deployStaticWithFactory(factory, "MadToken", [
    admin.address,
  ])) as MadToken;

  // MadByte
  const madByte = (await deployStaticWithFactory(
    factory,
    "MadByte"
  )) as MadByte;

  // StakeNFT
  const stakeNFT = (await deployStaticWithFactory(
    factory,
    "StakeNFT"
  )) as StakeNFT;

  return {
    factory,
    madToken,
    madByte,
    stakeNFT,
  };
};
export const deployMadnetFactory = async (
  admin: SignerWithAddress
): Promise<MadnetFactory> => {
  let txCount = await ethers.provider.getTransactionCount(admin.address);
  //calculate the factory address for the constructor arg
  let futureFactoryAddress = ethers.utils.getContractAddress({
    from: admin.address,
    nonce: txCount,
  });

  const Factory = await ethers.getContractFactory("MadnetFactory");
  const factory = await Factory.deploy(futureFactoryAddress);
  await factory.deployed();
  return factory;
};

export const preFixtureSetup = async () => {
  await network.provider.send("evm_setAutomine", [true]);
  // hardhat is not being able to estimate correctly the tx gas due to the massive bytes array
  // being sent as input to the function (the contract bytecode), so we need to increase the block
  // gas limit temporally in order to deploy the template
  await network.provider.send("evm_setBlockGasLimit", ["0x3000000000000000"]);
};

export const posFixtureSetup = async () => {
  // finish workaround, putting the blockgas limit to the previous value 30_000_000
  await network.provider.send("evm_setBlockGasLimit", ["0x1C9C380"]);
};

export const getBaseTokensFixture = async (): Promise<BaseTokensFixture> => {
  await preFixtureSetup();
  const [admin] = await ethers.getSigners();
  // MadToken
  let fixture = await deployFactoryAndBaseTokens(admin);
  await posFixtureSetup();
  return fixture;
};

export const getFixture = async (
  mockValidatorPool?: boolean,
  mockSnapshots?: boolean,
  mockETHDKG?: boolean
): Promise<Fixture> => {
  await preFixtureSetup();
  const namedSigners = await ethers.getSigners();
  const [admin] = namedSigners;
  // Deploy the base tokens
  const { factory, madToken, madByte, stakeNFT } =
    await deployFactoryAndBaseTokens(admin);

  // ValidatorNFT is not considered a base token since is only used by validators
  const validatorNFT = (await deployStaticWithFactory(
    factory,
    "ValidatorNFT"
  )) as ValidatorNFT;

  let validatorPool;
  if (typeof mockValidatorPool !== "undefined" && mockValidatorPool) {
    // ValidatorPoolMock
    validatorPool = (await deployUpgradeableWithFactory(
      factory,
      "ValidatorPoolMock",
      "ValidatorPool"
    )) as ValidatorPoolMock;
  } else {
    // ValidatorPool
    validatorPool = (await deployUpgradeableWithFactory(
      factory,
      "ValidatorPool",
      "ValidatorPool",
      [
        ethers.utils.parseUnits("20000", 18),
        10,
        ethers.utils.parseUnits("3", 18),
      ]
    )) as ValidatorPool;
  }

  // ETHDKG Accusations
  await deployUpgradeableWithFactory(factory, "ETHDKGAccusations");

  // ETHDKG Phases
  await deployUpgradeableWithFactory(factory, "ETHDKGPhases");

  // ETHDKG
  let ethdkg;
  if (typeof mockETHDKG !== "undefined" && mockETHDKG) {
    // ValidatorPoolMock
    ethdkg = (await deployUpgradeableWithFactory(
      factory,
      "ETHDKGMock",
      "ETHDKG",
      [BigNumber.from(40), BigNumber.from(6)]
    )) as ETHDKG;
  } else {
    // ValidatorPool
    ethdkg = (await deployUpgradeableWithFactory(factory, "ETHDKG", "ETHDKG", [
      BigNumber.from(40),
      BigNumber.from(6),
    ])) as ETHDKG;
  }

  let snapshots;
  if (typeof mockSnapshots !== "undefined" && mockSnapshots) {
    // Snapshots Mock
    snapshots = (await deployUpgradeableWithFactory(
      factory,
      "SnapshotsMock",
      "Snapshots",
      [10, 40],
      [1, 1]
    )) as Snapshots;
  } else {
    // Snapshots
    snapshots = (await deployUpgradeableWithFactory(
      factory,
      "Snapshots",
      "Snapshots",
      [10, 40],
      [1, 1024]
    )) as Snapshots;
  }

<<<<<<< HEAD
  await posFixtureSetup();

  // work around to make sure that we always start the chain after the PhaseLength number of blocks
  let blockNumber = BigInt(await ethers.provider.getBlockNumber());
  let phaseLength = (await ethdkg.getPhaseLength()).toBigInt();
=======
  const aToken = (await deployStaticWithFactory(factory, "AToken", undefined, [
    madToken.address,
  ])) as AToken;
  const aTokenMinter = (await deployUpgradeableWithFactory(
    factory,
    "ATokenMinter",
    undefined
  )) as ATokenMinter;
  const aTokenBurner = (await deployUpgradeableWithFactory(
    factory,
    "ATokenBurner"
  )) as ATokenBurner;

  // finish workaround, putting the blockgas limit to the previous value 30_000_000
  await network.provider.send("evm_setBlockGasLimit", ["0x1C9C380"]);

  const blockNumber = BigInt(await ethers.provider.getBlockNumber());
  const phaseLength = (await ethdkg.getPhaseLength()).toBigInt();
>>>>>>> 71c0714c
  if (phaseLength >= blockNumber) {
    await mineBlocks(phaseLength);
  }

  return {
    madToken,
    madByte,
    stakeNFT,
    validatorNFT,
    validatorPool,
    snapshots,
    ethdkg,
    factory,
    namedSigners,
    aToken,
    aTokenMinter,
    aTokenBurner,
  };
};

export async function getTokenIdFromTx(tx: any) {
  const abi = [
    "event Transfer(address indexed from, address indexed to, uint256 indexed tokenId)",
  ];
  const iface = new ethers.utils.Interface(abi);
  const receipt = await ethers.provider.getTransactionReceipt(tx.hash);
  const logs =
    typeof receipt.logs[2] !== "undefined" ? receipt.logs[2] : receipt.logs[0];
  const log = iface.parseLog(logs);
  return log.args[2];
}

export async function factoryCallAny(
  fixture: BaseFixture,
  contractName: string,
  functionName: string,
  args?: Array<any>
) {
<<<<<<< HEAD
  let factory = fixture.factory;
  let contract: Contract = fixture[contractName];
=======
  const factory = fixture.factory;
  const contract = fixture[contractName];
>>>>>>> 71c0714c
  if (args === undefined) {
    args = [];
  }
  const txResponse = await factory.callAny(
    contract.address,
    0,
    contract.interface.encodeFunctionData(functionName, args)
  );
  const receipt = await txResponse.wait();
  return receipt;
}<|MERGE_RESOLUTION|>--- conflicted
+++ resolved
@@ -11,9 +11,6 @@
 import { isHexString } from "ethers/lib/utils";
 import { ethers, network } from "hardhat";
 import {
-  AToken,
-  ATokenBurner,
-  ATokenMinter,
   ETHDKG,
   MadByte,
   MadnetFactory,
@@ -279,26 +276,37 @@
   );
 }
 
-<<<<<<< HEAD
 export const deployFactoryAndBaseTokens = async (
   admin: SignerWithAddress
 ): Promise<BaseTokensFixture> => {
-  let factory = await deployMadnetFactory(admin);
-=======
-export const getFixture = async (
-  mockValidatorPool?: boolean,
-  mockSnapshots?: boolean,
-  mockETHDKG?: boolean
-): Promise<Fixture> => {
-  await network.provider.send("evm_setAutomine", [true]);
-  // hardhat is not being able to estimate correctly the tx gas due to the massive bytes array
-  // being sent as input to the function (the contract bytecode), so we need to increase the block
-  // gas limit temporally in order to deploy the template
-  await network.provider.send("evm_setBlockGasLimit", ["0x3000000000000000"]);
-
-  const namedSigners = await ethers.getSigners();
-  const [admin] = namedSigners;
-
+  const factory = await deployMadnetFactory(admin);
+  // MadToken
+  const madToken = (await deployStaticWithFactory(factory, "MadToken", [
+    admin.address,
+  ])) as MadToken;
+
+  // MadByte
+  const madByte = (await deployStaticWithFactory(
+    factory,
+    "MadByte"
+  )) as MadByte;
+
+  // StakeNFT
+  const stakeNFT = (await deployStaticWithFactory(
+    factory,
+    "StakeNFT"
+  )) as StakeNFT;
+
+  return {
+    factory,
+    madToken,
+    madByte,
+    stakeNFT,
+  };
+};
+export const deployMadnetFactory = async (
+  admin: SignerWithAddress
+): Promise<MadnetFactory> => {
   const txCount = await ethers.provider.getTransactionCount(admin.address);
   // calculate the factory address for the constructor arg
   const futureFactoryAddress = ethers.utils.getContractAddress({
@@ -309,45 +317,6 @@
   const Factory = await ethers.getContractFactory("MadnetFactory");
   const factory = await Factory.deploy(futureFactoryAddress);
   await factory.deployed();
-
->>>>>>> 71c0714c
-  // MadToken
-  const madToken = (await deployStaticWithFactory(factory, "MadToken", [
-    admin.address,
-  ])) as MadToken;
-
-  // MadByte
-  const madByte = (await deployStaticWithFactory(
-    factory,
-    "MadByte"
-  )) as MadByte;
-
-  // StakeNFT
-  const stakeNFT = (await deployStaticWithFactory(
-    factory,
-    "StakeNFT"
-  )) as StakeNFT;
-
-  return {
-    factory,
-    madToken,
-    madByte,
-    stakeNFT,
-  };
-};
-export const deployMadnetFactory = async (
-  admin: SignerWithAddress
-): Promise<MadnetFactory> => {
-  let txCount = await ethers.provider.getTransactionCount(admin.address);
-  //calculate the factory address for the constructor arg
-  let futureFactoryAddress = ethers.utils.getContractAddress({
-    from: admin.address,
-    nonce: txCount,
-  });
-
-  const Factory = await ethers.getContractFactory("MadnetFactory");
-  const factory = await Factory.deploy(futureFactoryAddress);
-  await factory.deployed();
   return factory;
 };
 
@@ -368,7 +337,7 @@
   await preFixtureSetup();
   const [admin] = await ethers.getSigners();
   // MadToken
-  let fixture = await deployFactoryAndBaseTokens(admin);
+  const fixture = await deployFactoryAndBaseTokens(admin);
   await posFixtureSetup();
   return fixture;
 };
@@ -458,32 +427,11 @@
     )) as Snapshots;
   }
 
-<<<<<<< HEAD
   await posFixtureSetup();
 
   // work around to make sure that we always start the chain after the PhaseLength number of blocks
-  let blockNumber = BigInt(await ethers.provider.getBlockNumber());
-  let phaseLength = (await ethdkg.getPhaseLength()).toBigInt();
-=======
-  const aToken = (await deployStaticWithFactory(factory, "AToken", undefined, [
-    madToken.address,
-  ])) as AToken;
-  const aTokenMinter = (await deployUpgradeableWithFactory(
-    factory,
-    "ATokenMinter",
-    undefined
-  )) as ATokenMinter;
-  const aTokenBurner = (await deployUpgradeableWithFactory(
-    factory,
-    "ATokenBurner"
-  )) as ATokenBurner;
-
-  // finish workaround, putting the blockgas limit to the previous value 30_000_000
-  await network.provider.send("evm_setBlockGasLimit", ["0x1C9C380"]);
-
   const blockNumber = BigInt(await ethers.provider.getBlockNumber());
   const phaseLength = (await ethdkg.getPhaseLength()).toBigInt();
->>>>>>> 71c0714c
   if (phaseLength >= blockNumber) {
     await mineBlocks(phaseLength);
   }
@@ -522,13 +470,8 @@
   functionName: string,
   args?: Array<any>
 ) {
-<<<<<<< HEAD
-  let factory = fixture.factory;
-  let contract: Contract = fixture[contractName];
-=======
   const factory = fixture.factory;
-  const contract = fixture[contractName];
->>>>>>> 71c0714c
+  const contract: Contract = fixture[contractName];
   if (args === undefined) {
     args = [];
   }
