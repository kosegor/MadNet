--- conflicted
+++ resolved
@@ -88,15 +88,17 @@
         _owner = msg.sender;
     }
 
-    // solhint-disable payable-fallback
-    /**
-<<<<<<< HEAD
+    
+    /**
      * @dev lookup allows anyone interacting with the contract to
      * get the address of contract specified by its _name
      */
     function lookup(bytes32 _salt) public view returns (address addr) {
         addr = getMetamorphicContractAddress(_salt, address(this));
-=======
+    }
+
+    // solhint-disable payable-fallback
+    /**
      * @dev fallback function returns the address of the most recent deployment of a template
      */
     fallback() external {
@@ -104,7 +106,6 @@
             mstore(returndatasize(), sload(_implementation.slot))
             return(returndatasize(), 0x20)
         }
->>>>>>> 69c766a4
     }
 
     /**
