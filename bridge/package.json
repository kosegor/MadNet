--- conflicted
+++ resolved
@@ -12,11 +12,7 @@
     "build": "hardhat compile && hardhat go-go-gen --out bindings --pkg bindings --in bindings/bindings-artifacts && ./bindings/generate.sh",
     "format": "prettier --write './**/*.sol' './**/*.ts' './**/*.test.ts' './**/*.js' './**/*.json'",
     "lint-solidity": "solhint 'contracts/**/*.sol' 'test/**/*.sol'",
-<<<<<<< HEAD
-    "lint": "eslint test/**/*.ts scripts/**/*.ts contracts/**/*.ts --fix"
-=======
     "lint": "eslint test/**/*.ts scripts/**/*.ts --fix"
->>>>>>> 4fa11873
   },
   "devDependencies": {
     "@iarna/toml": "^2.2.5",
